export interface EncryptedUserDataResponseValue {
  user_id: string;
  field_id: string;
  object_type: 'string' | 'file';
  value: string;
  integrity_hash: string;
  created_at: number;
}

export interface EncryptedUserDataResponse {
<<<<<<< HEAD
  user_id: string;
  // TODO(dave): Note that this can be null.
  data: EncryptedUserDataResponseValue[];
=======
  data: (EncryptedUserDataResponseValue | null)[];
>>>>>>> a9d93e79
}

// BatchEncryptedUserDataResponse is densely populated i.e. it contains an entry for every user and field, even if the field has no data.
export interface BatchEncryptedUserDataResponse {
  users: EncryptedUserDataResponse[];
}

export interface DataKeyResponseValue {
  key: string; // Data key as base64 string.
}

export interface DataKeyUserResponse {
  user_id: string;
  data: DataKeyResponseValue[];
}

export interface DataKeyBatchResponse {
  users: DataKeyUserResponse[];
}

export interface DataKeyRequest {
  field_id: string;
  wrapper_key_id: string | null;
  encrypted_key: string | null;
}

// DataKeyUserRequest must be densely populated i.e. it contains an entry for every user and field, even if the field has no data.
export interface DataKeyUserRequest {
  user_id: string;
  data: DataKeyRequest[];
}

export interface DataKeyBatchRequest {
  users: DataKeyUserRequest[];
}

export interface EncryptedUserDataRequestValue {
  field_id: string;
  object_type: 'string' | 'file';
  value: string;
  wrapper_key_id: string | null;
  integrity_hash: string;
}

export interface WrapperKeyResponseValue {
  id: string;
  public_key: string; // Public key as base64 string.
  algorithm: string;
}

export interface WrapperKeyResponse {
  data: WrapperKeyResponseValue[];
}

export interface FileMetadata {
  id: string;
  user_id: string;
  field_id: string;
  content_type: string;
  commitment_id: string;
  created_at: number;
}<|MERGE_RESOLUTION|>--- conflicted
+++ resolved
@@ -8,13 +8,8 @@
 }
 
 export interface EncryptedUserDataResponse {
-<<<<<<< HEAD
   user_id: string;
-  // TODO(dave): Note that this can be null.
-  data: EncryptedUserDataResponseValue[];
-=======
   data: (EncryptedUserDataResponseValue | null)[];
->>>>>>> a9d93e79
 }
 
 // BatchEncryptedUserDataResponse is densely populated i.e. it contains an entry for every user and field, even if the field has no data.
