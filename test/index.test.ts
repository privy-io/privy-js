import {CryptoEngine, CryptoVersion} from '../src';
import crypto from 'crypto';

describe('x0', () => {
  const x0 = CryptoEngine(CryptoVersion.x0);

  const wrapperKeyId = Buffer.from('8ebdc958-f2cb-47c6-a6a4-a083e6ce1fb2');

  let publicKey: Buffer;
  let privateKey: crypto.KeyObject;

  beforeAll(function () {
    const keys = crypto.generateKeyPairSync('rsa', {
      modulusLength: 2048,
    });

    // The privy API sends the public key as a base64-encoded PEM string
    const pem = keys.publicKey.export({
      type: 'spki',
      format: 'pem',
    });
    publicKey = Buffer.from(pem);

    privateKey = keys.privateKey;
  });

  test('exposes wrapper key algorithm', () => {
    expect(x0.WRAPPER_KEY_ALGORITHM).toEqual('RSA_2048');
  });

<<<<<<< HEAD
  const encryptionResult = await privyEncryption.encrypt();
  const ciphertext = encryptionResult.ciphertext();
  const contentHash = encryptionResult.contentHash();
  expect(encryptionResult.wrapperKeyId()).toEqual(wrapperKeyId);
=======
  test('can encrypt and decrypt some data', async () => {
    const plaintext = Buffer.from('{"ssn": "123-45-6789"}');
>>>>>>> 482e8ea3

    const privyEncryption = new x0.Encryption(plaintext, {
      wrapperKey: publicKey,
      wrapperKeyId: wrapperKeyId,
    });

    const encryptionResult = await privyEncryption.encrypt();
    const ciphertext = encryptionResult.ciphertext();
    expect(encryptionResult.wrapperKeyId()).toEqual(wrapperKeyId);

<<<<<<< HEAD
  const decryptionResult = await privyDecryption.decrypt(decryptedDataKey, contentHash);
  expect(decryptionResult.plaintext('utf8')).toEqual('{"ssn": "123-45-6789"}');
=======
    const privyDecryption = new x0.Decryption(ciphertext);
    expect(privyDecryption.wrapperKeyId()).toEqual(wrapperKeyId);

    const decryptedDataKey = crypto.privateDecrypt(
      {
        key: privateKey,
        oaepHash: 'sha1',
      },
      privyDecryption.encryptedDataKey(),
    );

    const decryptionResult = await privyDecryption.decrypt(decryptedDataKey);
    expect(decryptionResult.plaintext('utf8')).toEqual('{"ssn": "123-45-6789"}');
  });
>>>>>>> 482e8ea3
});<|MERGE_RESOLUTION|>--- conflicted
+++ resolved
@@ -28,15 +28,8 @@
     expect(x0.WRAPPER_KEY_ALGORITHM).toEqual('RSA_2048');
   });
 
-<<<<<<< HEAD
-  const encryptionResult = await privyEncryption.encrypt();
-  const ciphertext = encryptionResult.ciphertext();
-  const contentHash = encryptionResult.contentHash();
-  expect(encryptionResult.wrapperKeyId()).toEqual(wrapperKeyId);
-=======
   test('can encrypt and decrypt some data', async () => {
     const plaintext = Buffer.from('{"ssn": "123-45-6789"}');
->>>>>>> 482e8ea3
 
     const privyEncryption = new x0.Encryption(plaintext, {
       wrapperKey: publicKey,
@@ -45,12 +38,9 @@
 
     const encryptionResult = await privyEncryption.encrypt();
     const ciphertext = encryptionResult.ciphertext();
+    const contentHash = encryptionResult.contentHash();
     expect(encryptionResult.wrapperKeyId()).toEqual(wrapperKeyId);
 
-<<<<<<< HEAD
-  const decryptionResult = await privyDecryption.decrypt(decryptedDataKey, contentHash);
-  expect(decryptionResult.plaintext('utf8')).toEqual('{"ssn": "123-45-6789"}');
-=======
     const privyDecryption = new x0.Decryption(ciphertext);
     expect(privyDecryption.wrapperKeyId()).toEqual(wrapperKeyId);
 
@@ -62,8 +52,7 @@
       privyDecryption.encryptedDataKey(),
     );
 
-    const decryptionResult = await privyDecryption.decrypt(decryptedDataKey);
+    const decryptionResult = await privyDecryption.decrypt(decryptedDataKey, contentHash);
     expect(decryptionResult.plaintext('utf8')).toEqual('{"ssn": "123-45-6789"}');
   });
->>>>>>> 482e8ea3
 });