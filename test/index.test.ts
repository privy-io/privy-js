--- conflicted
+++ resolved
@@ -52,16 +52,11 @@
       privyDecryption.encryptedDataKey(),
     );
 
-<<<<<<< HEAD
-    const decryptionResult = await privyDecryption.decrypt(decryptedDataKey);
-    const plaintextResult = Buffer.from(decryptionResult.plaintext()).toString('utf8');
-    expect(plaintextResult).toEqual('{"ssn": "123-45-6789"}');
-=======
     const decryptionResult = await privyDecryption.decrypt(
       decryptedDataKey,
       Buffer.from(commitmentHash, 'hex'),
     );
-    expect(decryptionResult.plaintext('utf8')).toEqual('{"ssn": "123-45-6789"}');
->>>>>>> 8973c014
+    const plaintextResult = Buffer.from(decryptionResult.plaintext()).toString('utf8');
+    expect(plaintextResult).toEqual('{"ssn": "123-45-6789"}');
   });
 });