import * as webcrypto from 'webcrypto';
import {concatBuffers} from './buffers';

const AES_256_GCM = 'aes-256-gcm';
const SHA1 = 'sha1';

/**
 * Utility function to create md5 hashes of data.
 * NOTE: This is not a cryptographic hash; Useful for obtaining the hexstring hash of
 * encrypted file contents when uploading to the cloud for integrity checks.
 *
 * @param {Buffer} data - Data to hash
 * @param {BufferEncoding} encoding - Optional param to define the string encoding of output. (Ex: 'hex')
 * @returns {Buffer | BufferEncoding} The hash encoded with the given encoding. If no encoding given,
 * the binary buffer is returned.
 */
<<<<<<< HEAD
export function md5Hash(data: Uint8Array): string {
  // In the browser, createHash uses the hash-base library, which uses Buffer.isBuffer() to check for a _isBuffer prop.
  // But it doesn't actually use any of the extra methods in Buffer.
  // https://github.com/crypto-browserify/hash-base/blob/master/index.js#L7
  // TODO: This is a hack and we should use a different library.
  const buffer = new Uint8Array(data.buffer, data.byteOffset, data.byteLength);
  (buffer as any)._isBuffer = true;
  return webcrypto.createHash('md5').update(buffer).digest('hex');
=======
export function md5Hash(data: Buffer): Buffer;
export function md5Hash(data: Buffer, encoding: BufferEncoding): string;
export function md5Hash(data: Buffer, encoding?: BufferEncoding) {
  if (encoding) {
    return webcrypto.createHash('md5').update(data).digest(encoding);
  }
  return webcrypto.createHash('md5').update(data).digest();
}

/**
 * Utility function to create SHA256 hashes of data.
 *
 * @param {Buffer} data - Data to hash
 * @param {BufferEncoding} encoding - Optional param to define the string encoding of output. (Ex: 'hex')
 * @returns {Buffer | string} The hash encoded with the given encoding. If no encoding given,
 * the binary buffer is returned.
 */
export function sha256Hash(data: Buffer): Buffer;
export function sha256Hash(data: Buffer, encoding: BufferEncoding): string;
export function sha256Hash(data: Buffer, encoding?: BufferEncoding) {
  if (encoding) {
    return webcrypto.createHash('sha256').update(data).digest(encoding);
  } else {
    return webcrypto.createHash('sha256').update(data).digest();
  }
>>>>>>> 8973c014
}

export function csprng(lengthInBytes: number): Uint8Array {
  // In node, this will be crypto.randomBytes, which is a CSPRNG.
  //
  //     https://nodejs.org/api/crypto.html#cryptorandombytessize-callback
  //
  // In the browser, this will be crypto.getRandomValues, which
  // MDN recommends against using to generate keys, preferring
  // instead to use SubtleCrypto.generateKey.
  //
  //     https://developer.mozilla.org/en-US/docs/Web/API/Crypto/getRandomValues
  //
  return webcrypto.randomBytes(lengthInBytes);
}

<<<<<<< HEAD
interface AESEncryptConfig {
  ivLengthInBytes: number;
  authTagLengthInBytes: number;
}

export function aes256gcmEncrypt(
  plaintext: Uint8Array,
  dataKey: Uint8Array,
  config: AESEncryptConfig,
): {ciphertext: Uint8Array; initializationVector: Uint8Array; authenticationTag: Uint8Array} {
  const initializationVector = csprng(config.ivLengthInBytes);
=======
export function aes256gcmEncrypt(plaintext: Buffer, dataKey: Buffer, initializationVector: Buffer) {
>>>>>>> 8973c014
  const cipher = webcrypto.createCipheriv(AES_256_GCM, dataKey, initializationVector);
  const ciphertext = concatBuffers(cipher.update(plaintext), cipher.final());
  const authenticationTag = cipher.getAuthTag();
  return {ciphertext, authenticationTag};
}

export function aes256gcmDecrypt(
  ciphertext: Uint8Array,
  dataKey: Uint8Array,
  initializationVector: Uint8Array,
  authenticationTag: Uint8Array,
): Uint8Array {
  const decipher = webcrypto.createDecipheriv(AES_256_GCM, dataKey, initializationVector);
  decipher.setAuthTag(authenticationTag);
  return concatBuffers(decipher.update(ciphertext), decipher.final());
}

/**
 * This is only used to encrypt the AES secret key so that
 * the only way to decrypt it is with the RSA private key.
 * The RSA private key is stored in an HSM and is thus never
 * exposed to the Privy server or any clients.
 *
 * The next iteration of Privy's crypto code will be using ECC
 * and thus moving away from the less secure RSA+SHA1.
 */
export function rsaOaepSha1Encrypt(plaintext: Uint8Array, publicKey: string): Uint8Array {
  return webcrypto.publicEncrypt(
    {
      key: publicKey,
      oaepHash: SHA1,
    },
    plaintext,
  );
}<|MERGE_RESOLUTION|>--- conflicted
+++ resolved
@@ -14,7 +14,6 @@
  * @returns {Buffer | BufferEncoding} The hash encoded with the given encoding. If no encoding given,
  * the binary buffer is returned.
  */
-<<<<<<< HEAD
 export function md5Hash(data: Uint8Array): string {
   // In the browser, createHash uses the hash-base library, which uses Buffer.isBuffer() to check for a _isBuffer prop.
   // But it doesn't actually use any of the extra methods in Buffer.
@@ -23,14 +22,6 @@
   const buffer = new Uint8Array(data.buffer, data.byteOffset, data.byteLength);
   (buffer as any)._isBuffer = true;
   return webcrypto.createHash('md5').update(buffer).digest('hex');
-=======
-export function md5Hash(data: Buffer): Buffer;
-export function md5Hash(data: Buffer, encoding: BufferEncoding): string;
-export function md5Hash(data: Buffer, encoding?: BufferEncoding) {
-  if (encoding) {
-    return webcrypto.createHash('md5').update(data).digest(encoding);
-  }
-  return webcrypto.createHash('md5').update(data).digest();
 }
 
 /**
@@ -49,7 +40,6 @@
   } else {
     return webcrypto.createHash('sha256').update(data).digest();
   }
->>>>>>> 8973c014
 }
 
 export function csprng(lengthInBytes: number): Uint8Array {
@@ -66,21 +56,7 @@
   return webcrypto.randomBytes(lengthInBytes);
 }
 
-<<<<<<< HEAD
-interface AESEncryptConfig {
-  ivLengthInBytes: number;
-  authTagLengthInBytes: number;
-}
-
-export function aes256gcmEncrypt(
-  plaintext: Uint8Array,
-  dataKey: Uint8Array,
-  config: AESEncryptConfig,
-): {ciphertext: Uint8Array; initializationVector: Uint8Array; authenticationTag: Uint8Array} {
-  const initializationVector = csprng(config.ivLengthInBytes);
-=======
 export function aes256gcmEncrypt(plaintext: Buffer, dataKey: Buffer, initializationVector: Buffer) {
->>>>>>> 8973c014
   const cipher = webcrypto.createCipheriv(AES_256_GCM, dataKey, initializationVector);
   const ciphertext = concatBuffers(cipher.update(plaintext), cipher.final());
   const authenticationTag = cipher.getAuthTag();
