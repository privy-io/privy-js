--- conflicted
+++ resolved
@@ -138,12 +138,8 @@
     encryptedData: Uint8Array,
     encryptedDataKey: Uint8Array,
     encryptedNonce: Uint8Array,
-<<<<<<< HEAD
     dataInitializationVector: Uint8Array,
     nonceInitializationVector: Uint8Array,
-=======
-    initializationVector: Uint8Array,
->>>>>>> 6599a68f
     wrapperKeyId: Uint8Array,
   ): Uint8Array {
     return concatBuffers(
@@ -152,16 +148,10 @@
       wrapperKeyId,
       bufferFromUInt64(encryptedDataKey.byteLength),
       encryptedDataKey,
-<<<<<<< HEAD
       dataInitializationVector,
       bufferFromUInt64(encryptedData.byteLength - AUTH_TAG_LENGTH_16_BYTES),
       encryptedData,
       nonceInitializationVector,
-=======
-      initializationVector,
-      bufferFromUInt64(encryptedData.byteLength - AUTH_TAG_LENGTH_16_BYTES),
-      encryptedData,
->>>>>>> 6599a68f
       encryptedNonce,
     );
   }
@@ -182,11 +172,7 @@
    *         * initialization vector for AES-256-GCM
    *         * encrypted data
    *         * encrypted nonce
-<<<<<<< HEAD
-   *     6. Generate a commitment hash for (nonce || plaintext)
-=======
    *     6. Generate the commitment id (sha256 hash) for (nonce || plaintext)
->>>>>>> 6599a68f
    *     7. Return an EncryptionResult object
    *
    * @returns a Promise that resolves to an EncryptionResult
@@ -195,7 +181,6 @@
     try {
       // 1. Generate a secret key (aka, data key) and initialization vector
       const dataKey = await generateAESGCMEncryptionKey();
-<<<<<<< HEAD
       const dataInitializationVector = csprng(IV_LENGTH_12_BYTES);
 
       // 2. Encrypt (AES-256-GCM) plaintext data using data key
@@ -206,19 +191,7 @@
       const nonceInitializationVector = csprng(IV_LENGTH_12_BYTES);
       const encryptedNonce = await aesGCMEncrypt(nonce, nonceInitializationVector, dataKey);
 
-      // 4. Encrypt (RSA-OAEP-SHA1) data key with wrapper key (RSA public key)
-=======
-      const initializationVector = csprng(IV_LENGTH_12_BYTES);
-
-      // 2. Encrypt (AES-256-GCM) plaintext data using data key
-      const encryptedData = await aesGCMEncrypt(this._plaintext, initializationVector, dataKey);
-
-      // 3. Generate and encrypt a nonce used for data integrity checks
-      const nonce = csprng(COMMITMENT_NONCE_LENGTH_32_BYTES);
-      const encryptedNonce = await aesGCMEncrypt(nonce, initializationVector, dataKey);
-
       // 4. Encrypt (RSA-OAEP-SHA1) data key with wrapper key (RSA public key in DER format)
->>>>>>> 6599a68f
       const wrapperKey = await importRSAOAEPEncryptionKey(this._config.wrapperKey);
       const encryptedDataKey = await rsaOaepWrapKey(dataKey, wrapperKey);
 
@@ -227,28 +200,16 @@
         encryptedData,
         encryptedDataKey,
         encryptedNonce,
-<<<<<<< HEAD
         dataInitializationVector,
         nonceInitializationVector,
         this._config.wrapperKeyId,
       );
 
-      // 6. Generate a commitment hash for (nonce || plaintext)
-      const commitmentHash = await sha256(concatBuffers(nonce, this._plaintext));
-
-      // 7. Return an EncryptionResult object
-      return new EncryptionResult(serialized, this._config.wrapperKeyId, commitmentHash);
-=======
-        initializationVector,
-        this._config.wrapperKeyId,
-      );
-
       // 6. Generate the commitment id (sha256 hash) for (nonce || plaintext)
       const commitmentId = await sha256(concatBuffers(nonce, this._plaintext));
 
       // 7. Return an EncryptionResult object
       return new EncryptionResult(serialized, this._config.wrapperKeyId, commitmentId);
->>>>>>> 6599a68f
     } catch (error) {
       throw new CryptoError('Failed to encrypt plaintext', error);
     }
@@ -304,15 +265,12 @@
   _nonceInitializationVector: Uint8Array;
 
   /**
-<<<<<<< HEAD
    * Ciphertext buffer
    * @internal
    */
   _ciphertext: Uint8Array;
 
   /**
-=======
->>>>>>> 6599a68f
    * Encrypted nonce buffer
    * @internal
    */
@@ -325,7 +283,6 @@
    */
   constructor(serialized: Uint8Array) {
     const {
-<<<<<<< HEAD
       cryptoVersion: cryptoVersion,
       wrapperKeyId: wrapperKeyId,
       encryptedDataKey: encryptedDataKey,
@@ -333,14 +290,6 @@
       ciphertext: ciphertext,
       nonceInitializationVector: nonceInitializationVector,
       encryptedNonce: encryptedNonce,
-=======
-      cryptoVersion,
-      wrapperKeyId,
-      encryptedDataKey,
-      initializationVector,
-      ciphertext,
-      encryptedNonce,
->>>>>>> 6599a68f
     } = this._deserializeEncryptedData(serialized);
 
     if (cryptoVersion !== CryptoVersion.x0) {
@@ -349,15 +298,9 @@
       );
     }
 
-<<<<<<< HEAD
     if (dataInitializationVector.length !== IV_LENGTH_12_BYTES) {
       throw new CryptoError(
         `Invalid initialization vector length: expected ${IV_LENGTH_12_BYTES} but got ${dataInitializationVector.length}`,
-=======
-    if (initializationVector.length !== IV_LENGTH_12_BYTES) {
-      throw new CryptoError(
-        `Invalid initialization vector length: expected ${IV_LENGTH_12_BYTES} but got ${initializationVector.length}`,
->>>>>>> 6599a68f
       );
     }
 
@@ -365,10 +308,7 @@
     this._encryptedDataKey = encryptedDataKey;
     this._dataInitializationVector = dataInitializationVector;
     this._ciphertext = ciphertext;
-<<<<<<< HEAD
     this._nonceInitializationVector = nonceInitializationVector;
-=======
->>>>>>> 6599a68f
     this._encryptedNonce = encryptedNonce;
   }
 
@@ -403,16 +343,11 @@
     const encryptedDataKey = serializedEncryptedData.slice(offset, offset + encryptedDataKeyLength);
     offset += encryptedDataKeyLength;
 
-<<<<<<< HEAD
     // Read data initialization vector.
     const dataInitializationVector = serializedEncryptedData.slice(
       offset,
       offset + IV_LENGTH_12_BYTES,
     );
-=======
-    // Read initialization vector.
-    const initializationVector = serializedEncryptedData.slice(offset, offset + IV_LENGTH_12_BYTES);
->>>>>>> 6599a68f
     offset += IV_LENGTH_12_BYTES;
 
     // Read encrypted data length.
@@ -433,7 +368,6 @@
 
     // Check if nonce is included (for backwards compatibility) and deserialize if so.
     let encryptedNonce: Uint8Array = new Uint8Array(0);
-<<<<<<< HEAD
     let nonceInitializationVector: Uint8Array = new Uint8Array(0);
     if (offset < serializedEncryptedData.length) {
       // Read data initialization vector.
@@ -443,9 +377,6 @@
       );
       offset += IV_LENGTH_12_BYTES;
 
-=======
-    if (offset < serializedEncryptedData.length) {
->>>>>>> 6599a68f
       // Read encrypted nonce.
       encryptedNonce = serializedEncryptedData.slice(
         offset,
@@ -459,10 +390,7 @@
       encryptedDataKey: encryptedDataKey,
       dataInitializationVector: dataInitializationVector,
       ciphertext: ciphertext,
-<<<<<<< HEAD
       nonceInitializationVector: nonceInitializationVector,
-=======
->>>>>>> 6599a68f
       encryptedNonce: encryptedNonce,
     };
   }
@@ -485,26 +413,17 @@
    * Decrypts the encrypted data using the given data key.
    *
    * @param {Uint8Array} dataKeyTypedArray - The secret key used to encrypt the data.
-<<<<<<< HEAD
-   * @param {Uint8Array} commitmentHash - Optional commitmentHash used to perform optional data integrity check.
-=======
    * @param {Uint8Array} commitmentId - Optional commitment hash used to perform optional data integrity check.
->>>>>>> 6599a68f
    * @returns DecryptionResult containing the plaintext data.
    */
   async decrypt(
     dataKeyTypedArray: Uint8Array,
-<<<<<<< HEAD
-    commitmentHash?: Uint8Array,
-=======
     commitmentId?: Uint8Array,
->>>>>>> 6599a68f
   ): Promise<DecryptionResult> {
     try {
       const dataKey = await importAESGCMDecryptionKey(dataKeyTypedArray);
 
       // Decrypt plaintext.
-<<<<<<< HEAD
       const plaintext = await aesGCMDecrypt(
         this._ciphertext,
         this._dataInitializationVector,
@@ -512,31 +431,17 @@
       );
 
       // If commitmentHash passed in, perform integrity check against the commitmentHash.
-      if (commitmentHash) {
+      if (commitmentId) {
         // Decrypt nonce.
         const nonce = await aesGCMDecrypt(
           this._encryptedNonce,
           this._nonceInitializationVector,
-=======
-      const plaintext = await aesGCMDecrypt(this._ciphertext, this._initializationVector, dataKey);
-
-      // If commitmentId passed in, perform integrity check against the commitment id.
-      if (commitmentId) {
-        // Decrypt nonce.
-        const nonce = await aesGCMDecrypt(
-          this._encryptedNonce,
-          this._initializationVector,
->>>>>>> 6599a68f
           dataKey,
         );
 
         // Calculate hash.
         const hash = await sha256(concatBuffers(nonce, plaintext));
-<<<<<<< HEAD
-        if (!buffersEqual(hash, commitmentHash)) {
-=======
         if (!buffersEqual(hash, commitmentId)) {
->>>>>>> 6599a68f
           throw new CryptoError(
             `Data integrity check failed: expected ${commitmentId}, but got ${hash}`,
           );
