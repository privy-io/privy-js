import {
  CryptoVersion,
  cryptoVersionToBuffer,
  cryptoVersionFromBuffer,
  CRYPTO_VERSION_LENGTH_IN_BYTES,
} from '../version';
import {CryptoError} from '../errors';
import {bufferFromUInt64, concatBuffers, uint64FromBuffer} from '../buffers';
import {
  aes256gcmEncrypt,
  aes256gcmDecrypt,
  csprng,
  rsaOaepSha1Encrypt,
  sha256Hash,
} from '../crypto';

// NIST recommended lengths
const IV_LENGTH_IN_BYTES = 12;
const AUTH_TAG_LENGTH_IN_BYTES = 16;
const DATA_KEY_LENGTH_IN_BYTES = 32;
// Nonce to match AES256GCM key length.
const NONCE_LENGTH_IN_BYTES = DATA_KEY_LENGTH_IN_BYTES;

/**
 * This is only used to encrypt the AES secret key so that
 * the only way to decrypt it is with the RSA private key.
 * The RSA private key is stored in an HSM and is thus never
 * exposed to the Privy server or any clients.
 *
 * The next iteration of Privy's crypto code will be using ECC
 * and thus moving away from the less secure RSA+SHA1.
 */
export const WRAPPER_KEY_ALGORITHM = 'RSA_2048';

export class EncryptionResult {
  /**
   * Ciphertext buffer
   * @internal
   */
  _ciphertext: Uint8Array;

  /**
   * Wrapper key id buffer
   * @internal
   */
  _wrapperKeyId: Uint8Array;

  /**
   * Hash of (nonce || plaintext) used for content addressing.
   * @internal
   */
  _commitmentHash: Buffer;

  /**
   * Constructor
   * @internal
   */
<<<<<<< HEAD
  constructor(ciphertext: Uint8Array, wrapperKeyId: Uint8Array) {
=======
  constructor(ciphertext: Buffer, wrapperKeyId: Buffer, commitmentHash: Buffer) {
>>>>>>> 8973c014
    this._ciphertext = ciphertext;
    this._wrapperKeyId = wrapperKeyId;
    this._commitmentHash = commitmentHash;
  }

  /**
   * Returns the ciphertext.
   */
  ciphertext(): Uint8Array {
    return this._ciphertext;
  }

  /**
   * Returns the wrapper key id.
   */
  wrapperKeyId(): Uint8Array {
    return this._wrapperKeyId;
  }

  /**
   * Returns the commitment hash.
   *
   * @param {BufferEncoding} [encoding] - Optional encoding which converts the commitment hash to a string using the given encoding.
   */
  commitmentHash(): Buffer;
  commitmentHash(encoding: BufferEncoding): string;
  commitmentHash(encoding?: BufferEncoding) {
    if (encoding !== undefined) {
      return this._commitmentHash.toString(encoding);
    } else {
      return this._commitmentHash;
    }
  }
}

export interface EncryptConfig {
  // The wrapper key (RSA public key in PEM format).
  wrapperKey: string;

  // The metadata ID of the RSA public key.
  wrapperKeyId: Uint8Array;
}

export class Encryption {
  /**
   * Plaintext buffer
   * @internal
   */
  _plaintext: Uint8Array;

  /**
   * Config object
   * @internal
   */
  _config: EncryptConfig;

  /**
   * Instantiates a new Encryption instance.
   *
   * @param plaintext - The plaintext data to encrypt.
   * @param {EncryptConfig} config - An object to configure encryption.
   *   * wrapperKey - (Buffer) The wrapper key (RSA public key in PEM format).
   *   * wrapperKeyId - (Buffer) The metadata ID of the RSA public key.
   */
  constructor(plaintext: Uint8Array, config: EncryptConfig) {
    this._plaintext = plaintext;
    this._config = config;
  }

  /**
   * Serialize creates a buffer with the following
   * components concatenated together:
   *
   *     cryptoVersionBuf (UInt16BE)
   *     || wrapperKeyIdLengthInBytes (BigUint64)
   *     || wrapperKeyId (Buffer)
   *     || encryptedDataKeyLengthInBytes (BigUint64)
   *     || encryptedDataKey (Buffer)
   *     || initializationVector (buffer) (12 bytes)
   *     || encryptedDataLengthInBytes (BigUint64)
   *     || encryptedData (Buffer)
   *     || dataAuthenticationTag (Buffer) (16 bytes)
   *     || encryptedNonce (32 bytes)
   *     || nonceAuthenticationTag (Buffer) (16 bytes)
   *
   * @internal
   */
  _serialize(
<<<<<<< HEAD
    ciphertext: Uint8Array,
    encryptedDataKey: Uint8Array,
    authenticationTag: Uint8Array,
    initializationVector: Uint8Array,
    wrapperKeyId: Uint8Array,
  ): Uint8Array {
=======
    ciphertext: Buffer,
    encryptedDataKey: Buffer,
    dataAuthenticationTag: Buffer,
    initializationVector: Buffer,
    wrapperKeyId: Buffer,
    encryptedNonce: Buffer,
    nonceAuthenticationTag: Buffer,
  ): Buffer {
>>>>>>> 8973c014
    return concatBuffers(
      cryptoVersionToBuffer(CryptoVersion.x0),
      bufferFromUInt64(wrapperKeyId.length),
      wrapperKeyId,
      bufferFromUInt64(encryptedDataKey.length),
      encryptedDataKey,
      initializationVector,
      bufferFromUInt64(ciphertext.length),
      ciphertext,
      dataAuthenticationTag,
      encryptedNonce,
      nonceAuthenticationTag,
    );
  }

  /**
   * Encrypts the given plaintext data.
   *
   * At a high level, the encryption algorithm is implemented as follows:
   *
   *     1. Generate a secret key (aka data key)
   *     2. Encrypt (AES-256-GCM) plaintext data using data key
   *     3. Encrypt (RSA-OAEP-SHA1) data key with wrapper key (RSA public key)
   *     4. Generate commitment hash of a nonce concatenated with the plaintext.
   *     5. Serialize the following components into a single buffer:
   *         * Privy crypto version (0x0001 in this case)
   *         * wrapper key id
   *         * encrypted data key
   *         * initialization vector for AES-256-GCM
   *         * encrypted data
   *         * authentication tag from AES-256-GCM for the data
   *         * encrypted nonce
   *         * authentication tag from AES-256-GCM for the data
   *     6. Return an EncryptionResult object
   *
   * @returns a Promise that resolves to an EncryptionResult
   */
  async encrypt(): Promise<EncryptionResult> {
    // 1. Generate a secret key (aka, data key)
    const dataKey = csprng(DATA_KEY_LENGTH_IN_BYTES);

    try {
      // 2. Encrypt (AES-256-GCM) plaintext data using data key
      const initializationVector = csprng(IV_LENGTH_IN_BYTES);
      const {ciphertext, authenticationTag: dataAuthenticationTag} = aes256gcmEncrypt(
        this._plaintext,
        dataKey,
        initializationVector,
      );

      // 3. Generate and encrypt a nonce used for data integrity checks.
      const nonce = csprng(NONCE_LENGTH_IN_BYTES);
      const {ciphertext: encryptedNonce, authenticationTag: nonceAuthenticationTag} =
        aes256gcmEncrypt(nonce, dataKey, initializationVector);

      // 4. Encrypt (RSA-OAEP-SHA1) data key with wrapper key (RSA public key)
      const encryptedDataKey = rsaOaepSha1Encrypt(dataKey, this._config.wrapperKey);

      // 6. Serialize the following components into a single buffer
      const serialized = this._serialize(
        ciphertext,
        encryptedDataKey,
        dataAuthenticationTag,
        initializationVector,
        this._config.wrapperKeyId,
        encryptedNonce,
        nonceAuthenticationTag,
      );

      // 7. Generate a commitment hash for (nonce || plaintext)
      const commitmentHash = sha256Hash(Buffer.concat([nonce, this._plaintext]));

      // 8. Return the encryption result
      return new EncryptionResult(serialized, this._config.wrapperKeyId, commitmentHash);
    } catch (error) {
      throw new CryptoError('Failed to encrypt plaintext', error);
    } finally {
      // Always clear the secret data key from memory
      dataKey.fill(0);
    }
  }
}

export class DecryptionResult {
  /**
   * Plaintext buffer
   * @internal
   */
  _plaintext: Uint8Array;

  /**
   * Constructor
   * @internal
   */
  constructor(plaintext: Uint8Array) {
    this._plaintext = plaintext;
  }

  /**
   * Returns the plaintext.
   */
  plaintext(): Uint8Array {
    return this._plaintext;
  }
}

export class Decryption {
  /**
   * Wrapper key id buffer
   * @internal
   */
  _wrapperKeyId: Uint8Array;

  /**
   * Encrypted data key buffer
   * @internal
   */
  _encryptedDataKey: Uint8Array;

  /**
   * Initialization vector buffer
   * @internal
   */
  _initializationVector: Uint8Array;

  /**
   * Ciphertext buffer
   * @internal
   */
  _ciphertext: Uint8Array;

  /**
   * Authentication tag for the ciphertext.
   * @internal
   */
<<<<<<< HEAD
  _authenticationTag: Uint8Array;
=======
  _dataAuthenticationTag: Buffer;

  /**
   * Encrypted nonce buffer
   * @internal
   */
  _encryptedNonce: Buffer;

  /**
   * Authentication tag for the nonce.
   * @internal
   */
  _nonceAuthenticationTag: Buffer;
>>>>>>> 8973c014

  /**
   * Instantiates a new Decryption instance.
   *
   * @param serialized - The serialized encrypted data to decrypt.
   */
  constructor(serialized: Uint8Array) {
    const {
      cryptoVersion,
      wrapperKeyId,
      encryptedDataKey,
      initializationVector,
      ciphertext,
      dataAuthenticationTag,
      encryptedNonce,
      nonceAuthenticationTag,
    } = this._deserializeEncryptedData(serialized);

    if (cryptoVersion !== CryptoVersion.x0) {
      throw new CryptoError(
        `Invalid PrivyCrypto version for engine: expected ${CryptoVersion.x0} but got ${cryptoVersion}`,
      );
    } else if (initializationVector.length !== IV_LENGTH_IN_BYTES) {
      throw new CryptoError(
        `Invalid initialization vector length: expected ${IV_LENGTH_IN_BYTES} but got ${initializationVector.length}`,
      );
    } else if (dataAuthenticationTag.length !== AUTH_TAG_LENGTH_IN_BYTES) {
      throw new CryptoError(
        `Invalid data authentication tag length: expected ${AUTH_TAG_LENGTH_IN_BYTES} but got ${dataAuthenticationTag.length}`,
      );
    } else if (encryptedNonce.length > 0 && encryptedNonce.length !== NONCE_LENGTH_IN_BYTES) {
      throw new CryptoError(
        `Invalid nonce lengeth: expected ${NONCE_LENGTH_IN_BYTES} but got ${encryptedNonce.length}`,
      );
    } else if (
      nonceAuthenticationTag.length > 0 &&
      nonceAuthenticationTag.length !== AUTH_TAG_LENGTH_IN_BYTES
    ) {
      throw new CryptoError(
        `Invalid nonce authentication tag length: expected ${AUTH_TAG_LENGTH_IN_BYTES} but got ${nonceAuthenticationTag.length}`,
      );
    }

    this._wrapperKeyId = wrapperKeyId;
    this._encryptedDataKey = encryptedDataKey;
    this._initializationVector = initializationVector;
    this._ciphertext = ciphertext;
    this._dataAuthenticationTag = dataAuthenticationTag;
    this._encryptedNonce = encryptedNonce;
    this._nonceAuthenticationTag = nonceAuthenticationTag;
  }

  /**
   * Deserialize the encrypted data components
   * @internal
   */
  _deserializeEncryptedData(serializedEncryptedData: Uint8Array) {
    const cryptoVersion = cryptoVersionFromBuffer(serializedEncryptedData);

    let offset = CRYPTO_VERSION_LENGTH_IN_BYTES;

    // Read wrapperKeyId length.
    const [wrapperKeyIdLength, wrapperKeyIdOffset] = uint64FromBuffer(
      serializedEncryptedData,
      offset,
    );
    offset = wrapperKeyIdOffset;

    // Read wrapperKeyId.
    const wrapperKeyId = serializedEncryptedData.slice(offset, offset + wrapperKeyIdLength);
    offset += wrapperKeyIdLength;

    // Read encrypted data key length.
    const [encryptedDataKeyLength, dataKeyOffset] = uint64FromBuffer(
      serializedEncryptedData,
      offset,
    );
    offset = dataKeyOffset;

    // Read encrypted data key.
    const encryptedDataKey = serializedEncryptedData.slice(offset, offset + encryptedDataKeyLength);
    offset += encryptedDataKeyLength;

    // Read initialization vector.
    const initializationVector = serializedEncryptedData.slice(offset, offset + IV_LENGTH_IN_BYTES);
    offset += IV_LENGTH_IN_BYTES;

    // Read encrypted data length.
    const [encryptedDataLength, encryptedDataOffset] = uint64FromBuffer(
      serializedEncryptedData,
      offset,
    );
    offset = encryptedDataOffset;

    // Read encrypted data.
    const ciphertext = serializedEncryptedData.slice(offset, offset + encryptedDataLength);
    offset += encryptedDataLength;

    // Read data authentication tag.
    const dataAuthenticationTag = serializedEncryptedData.slice(
      offset,
      offset + AUTH_TAG_LENGTH_IN_BYTES,
    );
    offset += AUTH_TAG_LENGTH_IN_BYTES;

    // Check if nonce is included (for backwards compatibility) and deserialize if so.
    let encryptedNonce = Buffer.alloc(0);
    let nonceAuthenticationTag = Buffer.alloc(0);
    if (offset < serializedEncryptedData.length) {
      // Read encrypted nonce.
      encryptedNonce = serializedEncryptedData.slice(offset, offset + NONCE_LENGTH_IN_BYTES);
      offset += NONCE_LENGTH_IN_BYTES;

      // Read nonce authentication tag.
      nonceAuthenticationTag = serializedEncryptedData.slice(
        offset,
        offset + AUTH_TAG_LENGTH_IN_BYTES,
      );
      offset += AUTH_TAG_LENGTH_IN_BYTES;
    }

    return {
      cryptoVersion: cryptoVersion,
      wrapperKeyId: wrapperKeyId,
      encryptedDataKey: encryptedDataKey,
      initializationVector: initializationVector,
      ciphertext: ciphertext,
      dataAuthenticationTag: dataAuthenticationTag,
      encryptedNonce: encryptedNonce,
      nonceAuthenticationTag: nonceAuthenticationTag,
    };
  }

  /**
   * Returns the wrapper key id.
   */
  wrapperKeyId(): Uint8Array {
    return this._wrapperKeyId;
  }

  /**
   * Returns the encrypted data key.
   */
  encryptedDataKey(): Uint8Array {
    return this._encryptedDataKey;
  }

  /**
   * Decrypts the encrypted data using the given data key.
   *
   * @param {Buffer} dataKey - The secret key used to encrypt the data.
   * @param {Buffer} commitmentHash - Optional commitmentHash used to perform optional data integrity check.
   * @returns DecryptionResult containing the plaintext data.
   */
<<<<<<< HEAD
  async decrypt(dataKey: Uint8Array): Promise<DecryptionResult> {
=======
  async decrypt(dataKey: Buffer, commitmentHash?: Buffer): Promise<DecryptionResult> {
>>>>>>> 8973c014
    try {
      // Decrypt plaintext.
      const plaintext = aes256gcmDecrypt(
        this._ciphertext,
        dataKey,
        this._initializationVector,
        this._dataAuthenticationTag,
      );
      // If commitmentHash passed in, perform integrity check against the commitmentHash.
      if (commitmentHash) {
        // Decrypt nonce.
        const nonce = aes256gcmDecrypt(
          this._encryptedNonce,
          dataKey,
          this._initializationVector,
          this._nonceAuthenticationTag,
        );
        // Calculate hash.
        const hash = sha256Hash(Buffer.concat([nonce, plaintext]));
        if (!hash.equals(commitmentHash)) {
          throw new CryptoError(
            `Data integrity check failed: expected ${commitmentHash}, but got ${hash}`,
          );
        }
      }
      return new DecryptionResult(plaintext);
    } catch (error) {
      if (error instanceof CryptoError) {
        throw error;
      } else {
        throw new CryptoError('Failed to decrypt the encrypted data', error);
      }
    } finally {
      // Always clear the secret data key from memory
      dataKey.fill(0);
    }
  }
}<|MERGE_RESOLUTION|>--- conflicted
+++ resolved
@@ -55,11 +55,7 @@
    * Constructor
    * @internal
    */
-<<<<<<< HEAD
-  constructor(ciphertext: Uint8Array, wrapperKeyId: Uint8Array) {
-=======
   constructor(ciphertext: Buffer, wrapperKeyId: Buffer, commitmentHash: Buffer) {
->>>>>>> 8973c014
     this._ciphertext = ciphertext;
     this._wrapperKeyId = wrapperKeyId;
     this._commitmentHash = commitmentHash;
@@ -148,14 +144,6 @@
    * @internal
    */
   _serialize(
-<<<<<<< HEAD
-    ciphertext: Uint8Array,
-    encryptedDataKey: Uint8Array,
-    authenticationTag: Uint8Array,
-    initializationVector: Uint8Array,
-    wrapperKeyId: Uint8Array,
-  ): Uint8Array {
-=======
     ciphertext: Buffer,
     encryptedDataKey: Buffer,
     dataAuthenticationTag: Buffer,
@@ -164,7 +152,6 @@
     encryptedNonce: Buffer,
     nonceAuthenticationTag: Buffer,
   ): Buffer {
->>>>>>> 8973c014
     return concatBuffers(
       cryptoVersionToBuffer(CryptoVersion.x0),
       bufferFromUInt64(wrapperKeyId.length),
@@ -300,9 +287,6 @@
    * Authentication tag for the ciphertext.
    * @internal
    */
-<<<<<<< HEAD
-  _authenticationTag: Uint8Array;
-=======
   _dataAuthenticationTag: Buffer;
 
   /**
@@ -315,8 +299,7 @@
    * Authentication tag for the nonce.
    * @internal
    */
-  _nonceAuthenticationTag: Buffer;
->>>>>>> 8973c014
+  _nonceAuthenticationTag: Uint8Array;
 
   /**
    * Instantiates a new Decryption instance.
@@ -471,11 +454,7 @@
    * @param {Buffer} commitmentHash - Optional commitmentHash used to perform optional data integrity check.
    * @returns DecryptionResult containing the plaintext data.
    */
-<<<<<<< HEAD
-  async decrypt(dataKey: Uint8Array): Promise<DecryptionResult> {
-=======
   async decrypt(dataKey: Buffer, commitmentHash?: Buffer): Promise<DecryptionResult> {
->>>>>>> 8973c014
     try {
       // Decrypt plaintext.
       const plaintext = aes256gcmDecrypt(
